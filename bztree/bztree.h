// Copyright (c) Simon Fraser University
//
// Authors:
// Tianzheng Wang <tzwang@sfu.ca>
// Xiangpeng Hao <xiangpeng_hao@sfu.ca>

#pragma once

#include <vector>

#include "include/pmwcas.h"
#include "mwcas/mwcas.h"

namespace bztree {


struct ReturnCode {
  enum RC { RetInvalid, RetOk, RetKeyExists, RetNotFound, RetNodeFrozen, RetPMWCASFail };
  uint8_t rc;

  explicit ReturnCode(uint8_t r) : rc(r) {}
  ReturnCode() : rc(RetInvalid) {}
  ~ReturnCode() {}

  bool inline IsInvalid() { return rc == RetInvalid; }
  bool inline IsOk() { return rc == RetOk; }
  bool inline IsKeyExists() { return rc == RetKeyExists; }
  bool inline IsNotFound() { return rc == RetNotFound; }
  bool inline IsNodeFrozen() { return rc == RetNodeFrozen; }
  bool inline IsPMWCASFailure() { return rc = RetPMWCASFail; }

  static ReturnCode NodeFrozen() { return ReturnCode(RetNodeFrozen); }
  static ReturnCode KeyExists() { return ReturnCode(RetKeyExists); }
  static ReturnCode PMWCASFailure() { return ReturnCode(RetPMWCASFail); }
  static ReturnCode Ok() { return ReturnCode(RetOk); }
};

struct NodeHeader {
  // Header:
  // |-------64 bits-------|---32 bits---|---32 bits---|
  // |     status word     |     size    | sorted count|
  //
  // Sorted count is actually the index into the first metadata entry for
  // unsorted records. Following the header is a growing array of record metadata
  // entries.

  // 64-bit status word subdivided into five fields. Internal nodes only use the
  // first two (control and frozen) while leaf nodes use all the five.
  struct StatusWord {
    uint64_t word;
    StatusWord() : word(0) {}

    static const uint64_t kControlMask = 0x7;                          // Bits 1-3
    static const uint64_t kFrozenMask = 0x8;                           // Bit 4
    static const uint64_t kRecordCountMask = uint64_t{0xFFFF} << 4;    // Bits 5-20
    static const uint64_t kBlockSizeMask = uint64_t{0x3FFFFF} << 20;   // Bits 21-42
    static const uint64_t kDeleteSizeMask = uint64_t{0x3FFFFF} << 42;  // Bits 43-64

    static const uint64_t kFrozenFlag = 0x8;

    inline void Freeze() { word |= kFrozenFlag; }
    inline bool IsFrozen() { return word & kFrozenMask; }
    inline uint16_t GetRecordCount() { return (uint16_t) ((word & kRecordCountMask) >> 4); }
    inline uint32_t GetBlockSize() { return (uint32_t) ((word & kBlockSizeMask) >> 20); }
    inline uint32_t GetDeleteSize() { return (uint32_t) ((word & kDeleteSizeMask) >> 42); }
    inline void SetDeleteSize(uint32_t size) {
      word = (word & (~kDeleteSizeMask)) | (uint64_t{size} << 42);
    }
    inline void PrepareForInsert(uint32_t size) {
      // Increment [record count] by one and [block size] by payload size
      word += ((uint64_t{1} << 4) + (uint64_t{size} << 20));
    }
  };

  uint32_t size;
  StatusWord status;
  uint32_t sorted_count;
  NodeHeader() : size(0), sorted_count(0) {}
};

class BaseNode {
 public:
  struct RecordMetadata {
    uint64_t meta;
    RecordMetadata() : meta(0) {}

    static const uint64_t kControlMask = 0x7;                         // Bits 1-3
    static const uint64_t kVisibleMask = 0x8;                         // Bit 4
    static const uint64_t kOffsetMask = uint64_t{0xFFFFFFF} << 4;     // Bits 5-32
    static const uint64_t kKeyLengthMask = uint64_t{0xFFFF} << 32;    // Bits 33-48
    static const uint64_t kTotalLengthMask = uint64_t{0xFFFF} << 48;  // Bits 49-64

    static const uint64_t kVisibleFlag = 0x8;

    inline bool IsVacant() { return meta == 0; }
    inline uint16_t GetKeyLength() { return (uint16_t) ((meta & kKeyLengthMask) >> 32); }

//    Get the padded key length from accurate key length
    inline uint16_t GetPaddedKeyLength() {
      auto key_length = GetKeyLength();
      return PadKeyLength(key_length);
    }

    static inline uint16_t PadKeyLength(uint16_t key_length) {
      return (key_length + sizeof(uint64_t) - 1) / sizeof(uint64_t) * sizeof(uint64_t);
    }
    inline uint16_t GetTotalLength() { return (uint16_t) ((meta & kTotalLengthMask) >> 48); }
    inline uint32_t GetOffset() { return (uint32_t) ((meta & kOffsetMask) >> 4); }
    inline bool OffsetIsEpoch() {
      return (GetOffset() >> 27) == 1;
    }
    inline void SetOffset(uint32_t offset) {
      meta = (meta & (~kOffsetMask)) | (offset << 4);
    }
    inline bool IsVisible() { return meta & kVisibleMask; }
    inline void SetVisible(bool visible) {
      if (visible) {
        meta = meta | kVisibleMask;
      } else {
        meta = meta & (~kVisibleMask);
      }
    }
    inline void PrepareForInsert(uint64_t epoch) {
      assert(IsVacant());
      // This only has to do with the offset field, which serves the dual
      // purpose of (1) storing a true record offset, and (2) storing the
      // allocation epoch used for recovery. The high-order bit of the offset
      // field indicates whether it is (1) or (2).
      //
      // Flip the high order bit of [offset] to indicate this field contains an
      // allocation epoch and fill in the rest offset bits with global epoch
      meta = (((uint64_t{1} << 27) | epoch) << 31);
    }
    inline void FinalizeForInsert(uint64_t offset, uint64_t key_len, uint64_t total_len) {
      // Set the actual offset, the visible bit, key/total length
      meta = (offset << 4) | kVisibleFlag | (key_len << 32) | (total_len << 48);
      assert(GetKeyLength() == key_len);
    }
    inline bool IsInserting() {
      // record is not visible
      // and record allocation epoch equal to global index epoch
      // FIXME(hao): Check the Global index epoch
      return !IsVisible() && OffsetIsEpoch();
    }
  };

 protected:
  bool is_leaf;
  NodeHeader header;
  RecordMetadata record_metadata[0];

 protected:
  // Set the frozen bit to prevent future modifications to the node
  bool Freeze(pmwcas::DescriptorPool *pmwcas_pool);
  inline RecordMetadata GetMetadata(uint32_t i) { return record_metadata[i]; }
  void Dump();

 public:
  explicit BaseNode(bool leaf) : is_leaf(leaf) {}
  inline bool IsLeaf() { return is_leaf; }
};

// Internal node: immutable once created, no free space, keys are always sorted
class InternalNode : public BaseNode {
 public:
  static InternalNode *New(InternalNode *src_node, char *key, uint32_t key_size,
                           uint64_t left_child_addr, uint64_t right_child_addr);
  static InternalNode *New(char *key, uint32_t key_size,
                           uint64_t left_child_addr, uint64_t right_child_addr);

  InternalNode(char *key, uint32_t key_size,
               uint64_t left_child_addr, uint64_t right_child_addr);
  InternalNode(InternalNode *src_node, char *key, uint32_t key_size,
               uint64_t left_child_addr, uint64_t right_child_addr);
  ~InternalNode() = default;

  BaseNode *GetChild(char *key, uint64_t key_size);
  inline NodeHeader *GetHeader() { return &header; }
  void Dump();

 private:
  // Get the key (return value) and payload (8-byte)
  inline char *GetRecord(RecordMetadata meta, uint64_t &payload) {
    if (!meta.IsVisible()) {
      return nullptr;
    }
    uint64_t offset = meta.GetOffset();
    char *data = &(reinterpret_cast<char *>(this))[meta.GetOffset()];
    auto key_len = meta.GetPaddedKeyLength();
    payload = *reinterpret_cast<uint64_t *>(&data[key_len]);
    return key_len ? data : nullptr;
  }
};

struct Stack {
  static const uint32_t kMaxFrames = 32;
  InternalNode *frames[kMaxFrames];
  uint32_t num_frames;

  Stack() : num_frames(0) {}
  ~Stack() { num_frames = 0; }
  inline void Push(InternalNode *node) { frames[num_frames++] = node; }
  inline InternalNode *Pop() { return num_frames == 0 ? nullptr : frames[--num_frames]; }
  InternalNode *Top() { return num_frames == 0 ? nullptr : frames[num_frames - 1]; }
};

class LeafNode : public BaseNode {
 public:
  static const uint32_t kNodeSize = 4096;

 public:
  static LeafNode *New();

  LeafNode() : BaseNode(true) {
    header.size = sizeof(LeafNode);
  }
  ~LeafNode() = default;

<<<<<<< HEAD
  bool Insert(uint32_t epoch, const char *key, uint16_t key_size, uint64_t payload,
              pmwcas::DescriptorPool *pmwcas_pool);
=======
  ReturnCode Insert(uint32_t epoch, const char *key, uint32_t key_size, uint64_t payload,
                    pmwcas::DescriptorPool *pmwcas_pool);
>>>>>>> 8777d67a
  bool PrepareForSplit(uint32_t epoch, Stack &stack,
                       InternalNode **parent, LeafNode **left, LeafNode **right,
                       pmwcas::DescriptorPool *pmwcas_pool);

  // Initialize new, empty node with a list of records; no concurrency control;
  // only useful before any inserts to the node. For now the only users are split
  // (when preparing a new node) and consolidation.
  //
  // The list of records to be inserted is specified through iterators of a
  // record metadata vector. Recods covered by [begin_it, end_it) will be
  // inserted to the node. Note end_it is non-inclusive.
  void CopyFrom(LeafNode *node,
                std::vector<RecordMetadata>::iterator begin_it,
                std::vector<RecordMetadata>::iterator end_it);

  bool Update(uint32_t epoch, const char *key, uint16_t key_size, uint64_t payload,
              pmwcas::DescriptorPool *pmwcas_pool);

  bool Upsert(uint32_t epoch, const char *key, uint16_t key_size, uint64_t payload,
              pmwcas::DescriptorPool *pmwcas_pool);

  // Consolidate all records in sorted order
  LeafNode *Consolidate(pmwcas::DescriptorPool *pmwcas_pool);

  // Get the key (return value) and payload (8-byte)
  inline char *GetRecord(RecordMetadata meta, uint64_t &payload) {
    if (!meta.IsVisible()) {
      return nullptr;
    }
    uint64_t offset = meta.GetOffset();
    char *data = &(reinterpret_cast<char *>(this))[meta.GetOffset()];
    payload = *reinterpret_cast<uint64_t *>(&data[meta.GetPaddedKeyLength()]);
    return data;
  }
  inline bool GetRecord(RecordMetadata meta, char **key, uint64_t *payload) {
    if (!meta.IsVisible()) {
      return false;
    }
    uint64_t offset = meta.GetOffset();
    *key = reinterpret_cast<char *>(this) + meta.GetOffset();
    *payload = *(reinterpret_cast<uint64_t *> (*key + meta.GetPaddedKeyLength()));
    return true;
  }
  inline char *GetKey(RecordMetadata meta) {
    if (!meta.IsVisible()) {
      return nullptr;
    }
    uint64_t offset = meta.GetOffset();
    return &(reinterpret_cast<char *>(this))[meta.GetOffset()];
  }

  bool Delete(const char *key, uint32_t key_size, pmwcas::DescriptorPool *pmwcas_pool);

  uint64_t Read(const char *key, uint32_t key_size);

  uint32_t SortMetadataByKey(std::vector<RecordMetadata> &vec, bool visible_only);
  void Dump();

 private:
  enum Uniqueness { IsUnique, Duplicate, ReCheck };
  Uniqueness CheckUnique(const char *key, uint32_t key_size);
  Uniqueness RecheckUnique(const char *key, uint32_t key_size, uint32_t end_pos);

  LeafNode::RecordMetadata *SearchRecordMeta(const char *key,
                                             uint32_t key_size,
                                             uint32_t start_pos = 0,
                                             uint32_t end_pos = (uint32_t) -1,
                                             bool check_concurrency = true);
};

class BzTree {
 public:
  struct ParameterSet {
    uint32_t split_threshold;
    ParameterSet() : split_threshold(3072) {}
    explicit ParameterSet(uint32_t split_threshold)
        : split_threshold(split_threshold) {}
    ~ParameterSet() {}
  };

  explicit BzTree(ParameterSet param) : parameters(param), epoch(0), root(nullptr) {
    root = LeafNode::New();
  }
  bool Insert(char *key, uint64_t key_size);

 private:
  LeafNode *TraverseToLeaf(Stack &stack, char *key, uint64_t key_size);

 private:
  ParameterSet parameters;
  uint32_t epoch;
  BaseNode *root;
};

}  // namespace bztree<|MERGE_RESOLUTION|>--- conflicted
+++ resolved
@@ -12,7 +12,6 @@
 #include "mwcas/mwcas.h"
 
 namespace bztree {
-
 
 struct ReturnCode {
   enum RC { RetInvalid, RetOk, RetKeyExists, RetNotFound, RetNodeFrozen, RetPMWCASFail };
@@ -216,13 +215,8 @@
   }
   ~LeafNode() = default;
 
-<<<<<<< HEAD
-  bool Insert(uint32_t epoch, const char *key, uint16_t key_size, uint64_t payload,
-              pmwcas::DescriptorPool *pmwcas_pool);
-=======
-  ReturnCode Insert(uint32_t epoch, const char *key, uint32_t key_size, uint64_t payload,
+  ReturnCode Insert(uint32_t epoch, const char *key, uint16_t key_size, uint64_t payload,
                     pmwcas::DescriptorPool *pmwcas_pool);
->>>>>>> 8777d67a
   bool PrepareForSplit(uint32_t epoch, Stack &stack,
                        InternalNode **parent, LeafNode **left, LeafNode **right,
                        pmwcas::DescriptorPool *pmwcas_pool);
