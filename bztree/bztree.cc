// Copyright (c) Simon Fraser University
//
// Authors:
// Tianzheng Wang <tzwang@sfu.ca>
// Xiangpeng Hao <xiangpeng_hao@sfu.ca>

#include <algorithm>
#include <iostream>
#include <string>

#include "bztree.h"

namespace bztree {

InternalNode *InternalNode::New(InternalNode *src_node,
                                char *key,
                                uint32_t key_size,
                                uint64_t left_child_addr,
                                uint64_t right_child_addr) {
  // FIXME(tzwang): use a better allocator
  uint32_t data_size = src_node->GetHeader()->size + key_size +
      sizeof(right_child_addr) + sizeof(RecordMetadata);
  uint32_t alloc_size = sizeof(InternalNode) + data_size;
  InternalNode *node = reinterpret_cast<InternalNode *>(malloc(alloc_size));
  memset(node, 0, alloc_size);
  new(node) InternalNode(src_node, key, key_size, left_child_addr, right_child_addr);
  return node;
}

InternalNode *InternalNode::New(char *key,
                                uint32_t key_size,
                                uint64_t left_child_addr,
                                uint64_t right_child_addr) {
  uint32_t data_size = key_size + sizeof(left_child_addr) + sizeof(right_child_addr) +
      sizeof(RecordMetadata) * 2;
  uint32_t alloc_size = sizeof(InternalNode) + data_size;
  InternalNode *node = reinterpret_cast<InternalNode *>(malloc(alloc_size));
  memset(node, 0, alloc_size);
  new(node) InternalNode(key, key_size, left_child_addr, right_child_addr);
  return node;
}

InternalNode::InternalNode(char *key,
                           uint32_t key_size,
                           uint64_t left_child_addr,
                           uint64_t right_child_addr)
    : BaseNode(false) {
  // Initialize a new internal node with one key only
  header.size = sizeof(InternalNode) + key_size +
      sizeof(left_child_addr) + sizeof(right_child_addr) + sizeof(RecordMetadata) * 2;
  header.sorted_count = 2;  // Includes the null dummy key

  // Fill in left child address, with an empty key
  uint64_t offset = header.size - sizeof(left_child_addr);
  record_metadata[0].FinalizeForInsert(offset, 0, sizeof(left_child_addr));
  char *ptr = reinterpret_cast<char *>(this) + offset;
  memcpy(ptr, &left_child_addr, sizeof(left_child_addr));

  // Fill in right child address, with the separator key
  offset -= (key_size + sizeof(right_child_addr));
  record_metadata[1].FinalizeForInsert(offset, key_size, sizeof(right_child_addr));
  ptr = reinterpret_cast<char *>(this) + offset;
  memcpy(ptr, key, key_size);
  memcpy(ptr + key_size, &right_child_addr, sizeof(right_child_addr));
}

InternalNode::InternalNode(InternalNode *src_node,
                           char *key,
                           uint32_t key_size,
                           uint64_t left_child_addr,
                           uint64_t right_child_addr)
    : BaseNode(false) {
  LOG_IF(FATAL, !src_node);
  header.size = src_node->GetHeader()->size + key_size + sizeof(left_child_addr);

  uint64_t offset = sizeof(*this) + header.size;
  bool inserted_new = false;
  for (uint32_t i = 0; i < src_node->GetHeader()->sorted_count; ++i) {
    RecordMetadata meta = src_node->GetMetadata(i);
    uint64_t m_payload = 0;
    char *m_key = src_node->GetRecord(meta, m_payload);
    uint32_t m_key_size = meta.GetKeyLength();

    if (inserted_new) {
      // New key already inserted, so directly insert the key from src node
      offset -= (meta.GetTotalLength());
      meta.FinalizeForInsert(offset, meta.GetKeyLength(), meta.GetTotalLength());
      record_metadata[i + 1] = meta;

      memcpy(reinterpret_cast<char *>(this) + offset, m_key, m_key_size);
      memcpy(reinterpret_cast<char *>(this) + offset + m_key_size, &m_payload, sizeof(m_payload));
    } else {
      // Compare the two keys to see which one to insert (first)
      int cmp = memcmp(m_key, key, std::min<uint32_t>(m_key_size, key_size));
      LOG_IF(FATAL, cmp == 0 && key_size == m_key_size);

      if (cmp > 0) {
        RecordMetadata new_meta;
        offset -= (key_size + sizeof(left_child_addr));
        new_meta.FinalizeForInsert(offset, key_size, sizeof(left_child_addr));
        record_metadata[i] = new_meta;

        // Modify the previous key's payload to left_child_addr
        auto &prev_meta = record_metadata[i - 1];
        memcpy(reinterpret_cast<char *>(this) + prev_meta.GetOffset() + prev_meta.GetKeyLength(),
               &left_child_addr, sizeof(left_child_addr));

        // Now the new separtor key itself
        memcpy(reinterpret_cast<char *>(this) + offset, key, key_size);
        memcpy(reinterpret_cast<char *>(this) + offset + key_size,
               &right_child_addr, sizeof(right_child_addr));

        offset -= (meta.GetTotalLength());
        meta.FinalizeForInsert(offset, meta.GetKeyLength(), meta.GetTotalLength());
        record_metadata[i + 1] = meta;

        memcpy(reinterpret_cast<char *>(this) + offset, m_key, m_key_size);
        memcpy(reinterpret_cast<char *>(this) + offset + m_key_size, &m_payload, sizeof(m_payload));
        inserted_new = true;
      } else {
        record_metadata[i] = meta;
        offset -= (meta.GetTotalLength());
        memcpy(reinterpret_cast<char *>(this) + offset, m_key, m_key_size);
        memcpy(reinterpret_cast<char *>(this) + offset + m_key_size, &m_payload, sizeof(m_payload));
      }
    }
  }
}

LeafNode *LeafNode::New() {
  // FIXME(tzwang): use a better allocator
  LeafNode *node = reinterpret_cast<LeafNode *>(malloc(kNodeSize));
  memset(node, 0, kNodeSize);
  new(node) LeafNode;
  return node;
}

void BaseNode::Dump() {
  std::cout << "-----------------------------" << std::endl;
  std::cout << " Dumping node: 0x" << this << std::endl;
  std::cout << " Header:\n"
            << " - size: " << header.size << std::endl
            << " - status: 0x" << std::hex << header.status.word << std::endl
            << "   (control = 0x" << (header.status.word & NodeHeader::StatusWord::kControlMask)
            << std::dec
            << ", frozen = " << header.status.IsFrozen()
            << ", block size = " << header.status.GetBlockSize()
            << ", delete size = " << header.status.GetDeleteSize()
            << ", record count = " << header.status.GetRecordCount() << ")\n"
            << " - sorted_count: " << header.sorted_count
            << std::endl;

  std::cout << " Record Metadata Array:" << std::endl;
  for (uint32_t i = 0; i < header.status.GetRecordCount(); ++i) {
    BaseNode::RecordMetadata meta = record_metadata[i];
    std::cout << " - record " << i << ": meta = 0x" << std::hex << meta.meta << std::endl;
    std::cout << std::hex;
    std::cout << "   (control = 0x" << (meta.meta & BaseNode::RecordMetadata::kControlMask)
              << std::dec
              << ", visible = " << meta.IsVisible()
              << ", offset = " << meta.GetOffset()
              << ", key length = " << meta.GetKeyLength()
              << ", total length = " << meta.GetTotalLength()
              << std::endl;
  }
}

void LeafNode::Dump() {
  BaseNode::Dump();
  std::cout << " Key-Payload Pairs:" << std::endl;
  for (uint32_t i = 0; i < header.status.GetRecordCount(); ++i) {
    BaseNode::RecordMetadata meta = record_metadata[i];
    uint64_t payload = 0;
    char *key = GetRecord(meta, payload);
    std::string keystr(key, key + meta.GetKeyLength());
    std::cout << " - record " << i << ": key = " << keystr
              << ", payload = " << payload << std::endl;
  }

  std::cout << "-----------------------------" << std::endl;
}

void InternalNode::Dump() {
  BaseNode::Dump();
  std::cout << " Child pointers and separator keys:" << std::endl;
  assert(header.status.GetRecordCount() == 0);
  for (uint32_t i = 0; i < header.sorted_count; ++i) {
    auto &meta = record_metadata[i];
    assert((i == 0 && meta.GetKeyLength() == 0) || (i > 0 && meta.GetKeyLength() > 0));
    uint64_t right_child_addr = 0;
    char *key = GetRecord(meta, right_child_addr);
    if (key) {
      std::string keystr(key, key + meta.GetKeyLength());
      std::cout << " | " << keystr << " | ";
    }
    std::cout << std::hex << "0x" << right_child_addr << std::dec;
  }
  std::cout << std::endl;
}

<<<<<<< HEAD
bool LeafNode::Insert(uint32_t epoch, const char *key, uint16_t key_size, uint64_t payload,
                      pmwcas::DescriptorPool *pmwcas_pool) {
=======
ReturnCode LeafNode::Insert(uint32_t epoch, const char *key, uint32_t key_size, uint64_t payload,
                            pmwcas::DescriptorPool *pmwcas_pool) {
>>>>>>> 8777d67a
  retry:
  NodeHeader::StatusWord expected_status = header.status;

  // If frozon then retry
  if (expected_status.IsFrozen()) {
    return ReturnCode::NodeFrozen();
  }

  auto uniqueness = CheckUnique(key, key_size);
  if (uniqueness == Duplicate) {
    return ReturnCode::KeyExists();
  }

  // Now try to reserve space in the free space region using a PMwCAS. Two steps:
  // Step 1. Incrementing the record count and block size fields in [status]
  // Step 2. Flip the record metadata entry's high order bit and fill in global
  // epoch
  NodeHeader::StatusWord desired_status = expected_status;

  // Block size includes both key and payload sizes
  auto padded_key_size = RecordMetadata::PadKeyLength(key_size);
  auto total_size = padded_key_size + sizeof(payload);
  desired_status.PrepareForInsert(total_size);

  // Get the tentative metadata entry (again, make a local copy to work on it)
  RecordMetadata *meta_ptr = &record_metadata[expected_status.GetRecordCount()];
  RecordMetadata expected_meta = *meta_ptr;
  if (!expected_meta.IsVacant()) {
    goto retry;
  }

  RecordMetadata desired_meta;
  desired_meta.PrepareForInsert(epoch);

  // Now do the PMwCAS
  pmwcas::Descriptor *pd = pmwcas_pool->AllocateDescriptor();
  pd->AddEntry(&header.status.word, expected_status.word, desired_status.word);
  pd->AddEntry(&meta_ptr->meta, expected_meta.meta, desired_meta.meta);
  if (!pd->MwCAS()) {
    return ReturnCode::PMWCASFailure();
  }

  // Reserved space! Now copy data
  // The key size must be padded to 64bit
  uint64_t offset = kNodeSize - desired_status.GetBlockSize();
  char *ptr = &(reinterpret_cast<char *>(this))[offset];
  memcpy(ptr, key, key_size);
  memcpy(ptr + padded_key_size, &payload, sizeof(payload));
  // Flush the word
  pmwcas::NVRAM::Flush(total_size, ptr);

  if (uniqueness == ReCheck) {
    uniqueness = RecheckUnique(key, padded_key_size, expected_status.GetRecordCount());
    if (uniqueness == Duplicate) {
      memset(ptr, 0, key_size);
      memset(ptr + padded_key_size, 0, sizeof(payload));
      offset = 0;
    }
  }

  // Re-check if the node is frozen
  NodeHeader::StatusWord s = header.status;
  if (s.IsFrozen()) {
    return ReturnCode::NodeFrozen();
  } else {
    // Final step: make the new record visible, a 2-word PMwCAS:
    // 1. Metadata - set the visible bit and actual block offset
    // 2. Status word - set to the initial value read above (s) to detect
    // conflicting threads that are trying to set the frozen bit
    expected_meta = desired_meta;
    desired_meta.FinalizeForInsert(offset, key_size, total_size);

    pd = pmwcas_pool->AllocateDescriptor();
    pd->AddEntry(&header.status.word, s.word, s.word);
    pd->AddEntry(&meta_ptr->meta, expected_meta.meta, desired_meta.meta);
    return pd->MwCAS() ? ReturnCode::Ok() : ReturnCode::PMWCASFailure();
  }
}

LeafNode::Uniqueness LeafNode::CheckUnique(const char *key, uint32_t key_size) {
  auto record = SearchRecordMeta(key, key_size);
  if (record == nullptr) {
    return IsUnique;
  }
  if (!record->IsVisible()) {
    return ReCheck;
  }
  return Duplicate;
}

LeafNode::Uniqueness LeafNode::RecheckUnique(const char *key, uint32_t key_size, uint32_t end_pos) {
  retry:
  auto record = SearchRecordMeta(key, key_size, header.sorted_count, end_pos);
  if (record == nullptr) {
    return IsUnique;
  }
  if (record->IsInserting()) {
    goto retry;
  }
  return Duplicate;
}

bool LeafNode::Upsert(uint32_t epoch,
                      const char *key,
                      uint16_t key_size,
                      uint64_t payload,
                      pmwcas::DescriptorPool *pmwcas_pool) {
  retry:
  auto old_status = header.status;
  if (old_status.IsFrozen()) {
    return false;
  }
  auto *meta_ptr = SearchRecordMeta(key, key_size);
  if (meta_ptr == nullptr) {
    auto insert_ok = Insert(epoch, key, key_size, payload, pmwcas_pool);

//    FIXME(hao): only perform update if the failure is caused by concurrent insertion.
    if (!insert_ok) {
      return Update(epoch, key, key_size, payload, pmwcas_pool);
    }
    return true;
  } else if (meta_ptr->IsInserting()) {
    goto retry;
  } else {
    return Update(epoch, key, key_size, payload, pmwcas_pool);
  }
}

bool LeafNode::Update(uint32_t epoch,
                      const char *key,
                      uint16_t key_size,
                      uint64_t payload,
                      pmwcas::DescriptorPool *pmwcas_pool) {
  retry:
  auto old_status = header.status;
  if (old_status.IsFrozen()) {
    return false;
  }

  auto *meta_ptr = SearchRecordMeta(key, key_size);
  if (meta_ptr == nullptr || !meta_ptr->IsVisible()) {
    return false;
  } else if (meta_ptr->IsInserting()) {
    goto retry;
  }
  auto old_meta_value = meta_ptr->meta;

  char *record_key;
  uint64_t record_payload;
  GetRecord(*meta_ptr, &record_key, &record_payload);
  if (payload == record_payload) {
    return true;
  }

//  1. update the corresponding payload
//  2. make sure meta data is not changed
//  3. make sure status word is not changed
  auto pd = pmwcas_pool->AllocateDescriptor();
  pd->AddEntry(reinterpret_cast<uint64_t *>(record_key + meta_ptr->GetPaddedKeyLength()),
               record_payload, payload);
  pd->AddEntry(&meta_ptr->meta, old_meta_value, meta_ptr->meta);
  pd->AddEntry(&header.status.word, old_status.word, old_status.word);

  if (!pd->MwCAS()) {
    goto retry;
  }
  return true;
}

LeafNode::RecordMetadata *LeafNode::SearchRecordMeta(const char *key,
                                                     uint32_t key_size,
                                                     uint32_t start_pos,
                                                     uint32_t end_pos,
                                                     bool check_concurrency) {
  if (start_pos < header.sorted_count) {
    // Binary search on sorted field
    int64_t first = start_pos;
    int64_t last = std::min<uint32_t>(end_pos, header.sorted_count - 1);
    int64_t middle;
    while (header.sorted_count != 0 && first <= last) {
      middle = (first + last) / 2;

      // Encountered a deleted record
      // Try to adjust the middle to left ones
      while (!record_metadata[middle].IsVisible() && first < middle) {
        middle -= 1;
      }

      // Every record on the left is deleted, now try right ones
      middle = (first + last) / 2;
      while (!record_metadata[middle].IsVisible() && middle < last) {
        middle += 1;
      }

      // Every record in the sorted field is deleted
      if (!record_metadata[middle].IsVisible()) {
        break;
      }

      uint64_t payload = 0;
      auto current = &(record_metadata[middle]);
      auto current_key = GetRecord(*current, payload);

      auto cmp_result = memcmp(key, current_key, current->GetKeyLength());
      if (cmp_result < 0) {
        last = middle - 1;
      } else if (cmp_result == 0 && key_size == current->GetKeyLength() && current->IsVisible()) {
        return current;
      } else {
        first = middle + 1;
      }
    }
  }
  if (end_pos > header.sorted_count) {
    // Linear search on unsorted field
    uint32_t linear_end = std::min<uint32_t>(header.status.GetRecordCount(), end_pos);
    for (uint32_t i = header.sorted_count; i < linear_end; i++) {
      auto current = &(record_metadata[i]);

      // Encountered an in-progress insert, recheck later
      if (current->IsInserting() && check_concurrency) {
        return &(record_metadata[i]);
      } else if (current->IsInserting() && !check_concurrency) {
        continue;
      }

      uint64_t payload = 0;
      auto current_key = GetRecord(*current, payload);
      if (current->IsVisible() &&
          key_size == current->GetKeyLength() &&
          strncmp(key, current_key, current->GetKeyLength()) == 0) {
        return current;
      }
    }
  }
  return nullptr;
}

bool LeafNode::Delete(const char *key, uint32_t key_size, pmwcas::DescriptorPool *pmwcas_pool) {
  NodeHeader::StatusWord old_status = header.status;
  if (old_status.IsFrozen()) {
    return false;
  }

  retry:
  auto record_meta = SearchRecordMeta(key, key_size);
  if (record_meta == nullptr) {
    return false;
  } else if (record_meta->IsInserting()) {
    // FIXME(hao): not mentioned in the paper, should confirm later;
    goto retry;
  }

  auto old_meta = *record_meta;
  auto new_meta = *record_meta;
  new_meta.SetVisible(false);
  new_meta.SetOffset(0);

  auto new_status = old_status;
  auto old_delete_size = old_status.GetDeleteSize();
  new_status.SetDeleteSize(old_delete_size + record_meta->GetTotalLength());

  pmwcas::Descriptor *pd = pmwcas_pool->AllocateDescriptor();
  pd->AddEntry(&header.status.word, old_status.word, new_status.word);
  pd->AddEntry(&(record_meta->meta), old_meta.meta, new_meta.meta);
  if (!pd->MwCAS()) {
    goto retry;
  }
  return true;
}
uint64_t LeafNode::Read(const char *key, uint32_t key_size) {
  auto meta = SearchRecordMeta(key, key_size, 0, (uint32_t) -1, false);
  if (meta == nullptr) {
    return 0;
  }
  uint64_t payload = 0;
  GetRecord(*meta, payload);
  return payload;
}

bool BaseNode::Freeze(pmwcas::DescriptorPool *pmwcas_pool) {
  NodeHeader::StatusWord expected = header.status;
  if (expected.IsFrozen()) {
    return false;
  }
  NodeHeader::StatusWord desired = expected;
  desired.Freeze();

  pmwcas::Descriptor *pd = pmwcas_pool->AllocateDescriptor();
  pd->AddEntry(&header.status.word, expected.word, desired.word);
  return pd->MwCAS();
}

LeafNode *LeafNode::Consolidate(pmwcas::DescriptorPool *pmwcas_pool) {
  // Freeze the node to prevent new modifications first
  if (!Freeze(pmwcas_pool)) {
    return nullptr;
  }

  thread_local std::vector<RecordMetadata> meta_vec;
  meta_vec.clear();
  SortMetadataByKey(meta_vec, true);

  // Allocate and populate a new node
  LeafNode *new_leaf = LeafNode::New();
  new_leaf->CopyFrom(this, meta_vec.begin(), meta_vec.end());

  pmwcas::NVRAM::Flush(kNodeSize, new_leaf);

  return new_leaf;
}

uint32_t LeafNode::SortMetadataByKey(std::vector<RecordMetadata> &vec, bool visible_only) {
  uint32_t total_size = 0;
  for (uint32_t i = 0; i < header.status.GetRecordCount(); ++i) {
    // TODO(tzwang): handle deletes
    if (record_metadata[i].IsVisible()) {
      auto meta = record_metadata[i];
      vec.emplace_back(meta);
      total_size += (meta.GetTotalLength());
    }
  }

  // Lambda for comparing two keys
  auto key_cmp = [this](RecordMetadata &m1, RecordMetadata &m2) -> bool {
    uint64_t l1 = m1.GetKeyLength();
    uint64_t l2 = m2.GetKeyLength();
    char *k1 = GetKey(m1);
    char *k2 = GetKey(m2);
    int cmp = memcmp(k1, k2, std::min<uint64_t>(l1, l2));
    if (cmp == 0) {
      return l1 < l2;
    }
    return cmp < 0;
  };

  std::sort(vec.begin(), vec.end(), key_cmp);
  return total_size;
}

void LeafNode::CopyFrom(LeafNode *node,
                        std::vector<RecordMetadata>::iterator begin_it,
                        std::vector<RecordMetadata>::iterator end_it) {
  LOG_IF(FATAL, header.size > sizeof(LeafNode)) << "Cannot initialize a non-empty node";

  // meta_vec is assumed to be in sorted order, insert records one by one
  uint64_t offset = kNodeSize;
  uint32_t nrecords = 0;
  for (auto it = begin_it; it != end_it; ++it) {
    auto meta = *it;
    uint64_t payload = 0;
    char *key = node->GetRecord(meta, payload);

    // Copy data
    uint64_t total_len = meta.GetTotalLength();
    offset -= total_len;
    char *ptr = &(reinterpret_cast<char *>(this))[offset];
    memcpy(ptr, key, total_len);

    // Setup new metadata
    BaseNode::RecordMetadata new_meta = meta;
    new_meta.FinalizeForInsert(offset, meta.GetKeyLength(), total_len);
    record_metadata[nrecords] = new_meta;
    ++nrecords;
    header.size += total_len;
  }

  // Finalize header stats
  header.status.word = ((header.size << 20) | (nrecords << 4));
  header.sorted_count = nrecords;
}

BaseNode *InternalNode::GetChild(char *key, uint64_t key_size) {
  // Keys in internal nodes are always sorted
  int32_t left = 0, right = header.status.GetRecordCount() - 1;
  while (left <= right) {
    uint32_t mid = (left + right) / 2;
    auto meta = record_metadata[mid];
    uint64_t meta_key_size = meta.GetKeyLength();
    uint64_t meta_payload = 0;
    char *meta_key = GetRecord(meta, meta_payload);
    int cmp = memcmp(key, meta_key, std::min<uint64_t>(meta_key_size, key_size));
    if (cmp == 0) {
      if (meta_key_size == key_size) {
        // Key exists
        left = mid;
        break;
      }
    }
    if (cmp > 0) {
      right = mid - 1;
    } else {
      left = mid + 1;
    }
  }
  LOG_IF(FATAL, left < 0);

  auto meta = record_metadata[left];
  uint64_t meta_payload = 0;
  GetRecord(meta, meta_payload);
  return reinterpret_cast<BaseNode *>(meta_payload);
}

bool LeafNode::PrepareForSplit(uint32_t epoch, Stack &stack,
                               InternalNode **parent,
                               LeafNode **left,
                               LeafNode **right,
                               pmwcas::DescriptorPool *pmwcas_pool) {
  LOG_IF(FATAL, header.status.GetRecordCount() <= 2) << "Fewer than 2 records, can't split";
  // Set the frozen bit on the node to be split
  if (!Freeze(pmwcas_pool)) {
    return false;
  }

  // Prepare new nodes: a parent node, a left leaf and a right leaf
  // FIXME(tzwang): not PM-safe, might leak
  *left = LeafNode::New();
  *right = LeafNode::New();

  thread_local std::vector<RecordMetadata> meta_vec;
  meta_vec.clear();
  uint32_t total_size = SortMetadataByKey(meta_vec, true);

  int32_t left_size = total_size / 2;
  uint32_t nleft = 0;
  for (uint32_t i = 0; i < meta_vec.size(); ++i) {
    auto &meta = meta_vec[i];
    ++nleft;
    left_size -= meta.GetTotalLength();
    if (left_size <= 0) {
      break;
    }
  }

  auto left_end_it = meta_vec.begin() + nleft;
  (*left)->CopyFrom(this, meta_vec.begin(), left_end_it);
  (*right)->CopyFrom(this, left_end_it, meta_vec.end());

  LOG_IF(FATAL, nleft - 1 == 0);
  RecordMetadata separator_meta = meta_vec[nleft - 1];

  InternalNode *old_parent = stack.Top();
  uint64_t unused = 0;
  char *key = GetRecord(separator_meta, unused);
  if (old_parent) {
    // Has a parent node
    *parent = InternalNode::New(
        old_parent, key, separator_meta.GetKeyLength(), (uint64_t) *left, (uint64_t) *right);
  } else {
    *parent = InternalNode::New(
        key, separator_meta.GetKeyLength(), (uint64_t) *left, (uint64_t) *right);
  }
  return true;
}

LeafNode *BzTree::TraverseToLeaf(Stack &stack, char *key, uint64_t key_size) {
  BaseNode *node = root;
  while (!node->IsLeaf()) {
    stack.Push(reinterpret_cast<InternalNode *>(node));
    node = (reinterpret_cast<InternalNode *>(node))->GetChild(key, key_size);
  }
  return reinterpret_cast<LeafNode *>(node);
}

bool BzTree::Insert(char *key, uint64_t key_size) {
}

}  // namespace bztree<|MERGE_RESOLUTION|>--- conflicted
+++ resolved
@@ -198,13 +198,8 @@
   std::cout << std::endl;
 }
 
-<<<<<<< HEAD
-bool LeafNode::Insert(uint32_t epoch, const char *key, uint16_t key_size, uint64_t payload,
-                      pmwcas::DescriptorPool *pmwcas_pool) {
-=======
-ReturnCode LeafNode::Insert(uint32_t epoch, const char *key, uint32_t key_size, uint64_t payload,
+ReturnCode LeafNode::Insert(uint32_t epoch, const char *key, uint16_t key_size, uint64_t payload,
                             pmwcas::DescriptorPool *pmwcas_pool) {
->>>>>>> 8777d67a
   retry:
   NodeHeader::StatusWord expected_status = header.status;
 
@@ -319,10 +314,9 @@
   }
   auto *meta_ptr = SearchRecordMeta(key, key_size);
   if (meta_ptr == nullptr) {
-    auto insert_ok = Insert(epoch, key, key_size, payload, pmwcas_pool);
-
-//    FIXME(hao): only perform update if the failure is caused by concurrent insertion.
-    if (!insert_ok) {
+    auto insert_result = Insert(epoch, key, key_size, payload, pmwcas_pool);
+
+    if (insert_result.IsPMWCASFailure()) {
       return Update(epoch, key, key_size, payload, pmwcas_pool);
     }
     return true;
