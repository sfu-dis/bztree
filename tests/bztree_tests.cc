// Copyright (c) Simon Fraser University. All rights reserved.
// Licensed under the MIT license.
//
// Authors:
// Xiangpeng Hao <xiangpeng_hao@sfu.ca>
// Tianzheng Wang <tzwang@sfu.ca>

#include <glog/logging.h>
#include <gtest/gtest.h>

#include "../bztree.h"

class LeafNodeFixtures : public ::testing::Test {
 public:
  const uint32_t node_size = 4096;

  void EmptyNode() {
    delete node;
    node = (bztree::LeafNode *) malloc(node->GetHeader()->size);
    memset(node, 0, node->GetHeader()->size);
    new(node) bztree::LeafNode;
  }

  // Dummy value:
  // sorted -> 0:10:100
  // unsorted -> 200:10:300
  void InsertDummy() {
    for (uint32_t i = 0; i < 100; i += 10) {
      auto str = std::to_string(i);
      node->Insert(str.c_str(), (uint16_t) str.length(), i, pool, node_size);
    }
    auto *new_node = node->Consolidate(pool);
    for (uint32_t i = 200; i < 300; i += 10) {
      auto str = std::to_string(i);
      new_node->Insert(str.c_str(), (uint16_t) str.length(), i, pool, node_size);
    }
    delete node;
    node = new_node;
  }

  void ASSERT_READ(bztree::LeafNode *node, const char *key, uint16_t key_size, uint64_t expected) {
    uint64_t payload;
    node->Read(key, key_size, &payload, pool);
    ASSERT_EQ(payload, expected);
  }

 protected:
  pmwcas::nv_ptr<pmwcas::DescriptorPool> pool;
  bztree::LeafNode *node;
  void SetUp() override {
    pmwcas::InitLibrary(pmwcas::DefaultAllocator::Create,
                        pmwcas::DefaultAllocator::Destroy,
                        pmwcas::LinuxEnvironment::Create,
                        pmwcas::LinuxEnvironment::Destroy);
    pool.set(reinterpret_cast<uint64_t >(new pmwcas::DescriptorPool(1000, 1, false)));
    bztree::LeafNode::New(&node, node_size);
  }

  void TearDown() override {
    delete node;
    delete &(*pool);
    pmwcas::Thread::ClearRegistry();
  }
};

TEST_F(LeafNodeFixtures, Read) {
  pmwcas::EpochGuard guard(pool->GetEpoch());
  InsertDummy();
  uint64_t payload;
  ASSERT_READ(node, "0", 1, 0);
  ASSERT_READ(node, "10", 2, 10);
  ASSERT_TRUE(node->Read("100", 3, &payload, pool).IsNotFound());

  ASSERT_READ(node, "200", 3, 200);
  ASSERT_READ(node, "210", 3, 210);
  ASSERT_READ(node, "280", 3, 280);
}

TEST_F(LeafNodeFixtures, Insert) {
  pmwcas::EpochGuard guard(pool->GetEpoch());

  ASSERT_TRUE(node->Insert("def", 3, 100, pool, node_size).IsOk());
  ASSERT_TRUE(node->Insert("bdef", 4, 101, pool, node_size).IsOk());
  ASSERT_TRUE(node->Insert("abc", 3, 102, pool, node_size).IsOk());
  ASSERT_READ(node, "def", 3, 100);
  ASSERT_READ(node, "abc", 3, 102);

  auto *new_node = node->Consolidate(pool);
  ASSERT_TRUE(new_node->Insert("apple", 5, 106, pool, node_size).IsOk());
  ASSERT_READ(new_node, "bdef", 4, 101);
  ASSERT_READ(new_node, "apple", 5, 106);
}

TEST_F(LeafNodeFixtures, DuplicateInsert) {
  pmwcas::EpochGuard guard(pool->GetEpoch());
  InsertDummy();
  ASSERT_TRUE(node->Insert("10", 2, 111, pool, node_size).IsKeyExists());
  ASSERT_TRUE(node->Insert("11", 2, 1212, pool, node_size).IsOk());

  ASSERT_READ(node, "10", 2, 10);
  ASSERT_READ(node, "11", 2, 1212);

  auto *new_node = node->Consolidate(pool);

  ASSERT_TRUE(new_node->Insert("11", 2, 1213, pool, node_size).IsKeyExists());
  ASSERT_READ(new_node, "11", 2, 1212);

  ASSERT_TRUE(new_node->Insert("201", 3, 201, pool, node_size).IsOk());
  ASSERT_READ(new_node, "201", 3, 201);
}

TEST_F(LeafNodeFixtures, Delete) {
  pmwcas::EpochGuard guard(pool->GetEpoch());
  InsertDummy();
  uint64_t payload;
  ASSERT_READ(node, "40", 2, 40);
  ASSERT_TRUE(node->Delete("40", 2, pool).IsOk());
  ASSERT_TRUE(node->Read("40", 2, &payload, pool).IsNotFound());

  auto new_node = node->Consolidate(pool);

  ASSERT_READ(new_node, "200", 3, 200);
  ASSERT_TRUE(new_node->Delete("200", 3, pool).IsOk());
  ASSERT_TRUE(new_node->Read("200", 3, &payload, pool).IsNotFound());
}

TEST_F(LeafNodeFixtures, SplitPrep) {
  pmwcas::EpochGuard guard(pool->GetEpoch());
  InsertDummy();

  ASSERT_TRUE(node->Insert("abc", 3, 100, pool, node_size).IsOk());
  ASSERT_TRUE(node->Insert("bdef", 4, 101, pool, node_size).IsOk());
  ASSERT_TRUE(node->Insert("abcd", 4, 102, pool, node_size).IsOk());
  ASSERT_TRUE(node->Insert("deadbeef", 8, 103, pool, node_size).IsOk());
  ASSERT_TRUE(node->Insert("parker", 6, 104, pool, node_size).IsOk());
  ASSERT_TRUE(node->Insert("deadpork", 8, 105, pool, node_size).IsOk());
  ASSERT_TRUE(node->Insert("toronto", 7, 106, pool, node_size).IsOk());

  bztree::Stack stack;
  bztree::LeafNode *left = nullptr;
  bztree::LeafNode *right = nullptr;
  node->Freeze(pool);
  bztree::InternalNode *parent = nullptr;
  node->PrepareForSplit(stack, 3000, pool->AllocateDescriptor(),
                        pool, &left, &right, &parent, true);
  ASSERT_NE(parent, nullptr);
  ASSERT_NE(left, nullptr);
  ASSERT_NE(right, nullptr);
}
TEST_F(LeafNodeFixtures, Update) {
  pmwcas::EpochGuard guard(pool->GetEpoch());
  InsertDummy();
  ASSERT_READ(node, "10", 2, 10);
  ASSERT_TRUE(node->Update("10", 2, 11, pool).IsOk());
  ASSERT_READ(node, "10", 2, 11);

  ASSERT_READ(node, "200", 3, 200);
  ASSERT_TRUE(node->Update("200", 3, 201, pool).IsOk());
  ASSERT_READ(node, "200", 3, 201);
}

TEST_F(LeafNodeFixtures, RangeScanByKey) {
  pool->GetEpoch()->Protect();
  InsertDummy();
  std::vector<bztree::Record *> result;
  ASSERT_TRUE(node->RangeScanByKey("10", 2, "40", 2, &result, pool).IsOk());
  ASSERT_EQ(result.size(), 14);
  ASSERT_EQ(result[0]->GetPayload(), 10);
  ASSERT_EQ(result[2]->GetPayload(), 200);
  ASSERT_EQ(result[13]->GetPayload(), 40);
  ASSERT_EQ(std::string(result[0]->GetKey(), result[0]->meta.GetKeyLength()),
            std::string("10"));
  ASSERT_EQ(std::string(result[2]->GetKey(), result[2]->meta.GetKeyLength()),
            std::string("200"));
  ASSERT_EQ(std::string(result[13]->GetKey(), result[13]->meta.GetKeyLength()),
            std::string("40"));
  pool->GetEpoch()->Unprotect();
}

class BzTreeTest : public ::testing::Test {
 protected:
  pmwcas::nv_ptr<pmwcas::DescriptorPool> pool;
  bztree::BzTree *tree;

//  Insert 0:10:100
  void InsertDummy() {
    for (uint64_t i = 0; i < 100; i += 10) {
      std::string key = std::to_string(i);
      tree->Insert(key.c_str(), key.length(), i);
    }
  }

  void SetUp() override {
    pmwcas::InitLibrary(pmwcas::DefaultAllocator::Create,
                        pmwcas::DefaultAllocator::Destroy,
                        pmwcas::LinuxEnvironment::Create,
                        pmwcas::LinuxEnvironment::Destroy);
    pool.set(reinterpret_cast<uint64_t >(new pmwcas::DescriptorPool(2000, 1, false)));
    bztree::ParameterSet param(256, 128, 256);
    tree = bztree::BzTree::New(param, pool);
  }

  void TearDown() override {
    delete tree;
    delete pool.get_direct();
    pmwcas::Thread::ClearRegistry();
  }
};

TEST_F(BzTreeTest, Insert) {
  static const uint32_t kMaxKey = 5000;
  for (uint32_t i = 0; i < kMaxKey; ++i) {
    std::string key = std::to_string(i);
    auto rc = tree->Insert(key.c_str(), key.length(), i);
    ASSERT_TRUE(rc.IsOk());

    uint64_t payload = 0;
    rc = tree->Read(key.c_str(), key.length(), &payload);
    ASSERT_TRUE(rc.IsOk());
    ASSERT_TRUE(payload == i);
  }

  tree->Dump();
  // Read everything back
  for (uint32_t i = 0; i < kMaxKey; ++i) {
    std::string key = std::to_string(i);
    uint64_t payload = 0;
    auto rc = tree->Read(key.c_str(), key.length(), &payload);
    ASSERT_TRUE(rc.IsOk());
    ASSERT_TRUE(payload == i);
  }
}

TEST_F(BzTreeTest, Read) {
  uint64_t payload;

  ASSERT_TRUE(tree->Read("10", 2, &payload).IsNotFound());

  InsertDummy();
  ASSERT_TRUE(tree->Read("10", 2, &payload).IsOk());
  ASSERT_EQ(payload, 10);

  ASSERT_TRUE(tree->Read("11", 2, &payload).IsNotFound());
}

TEST_F(BzTreeTest, Update) {
  uint64_t payload;
  InsertDummy();

  tree->Read("20", 2, &payload);
  ASSERT_EQ(payload, 20);

  ASSERT_TRUE(tree->Update("20", 2, 21).IsOk());
  tree->Read("20", 2, &payload);
  ASSERT_EQ(payload, 21);
}

TEST_F(BzTreeTest, Upsert) {
  uint64_t payload;
  InsertDummy();
  ASSERT_TRUE(tree->Read("abc", 3, &payload).IsNotFound());
  ASSERT_TRUE(tree->Upsert("abc", 3, 42).IsOk());
  ASSERT_TRUE(tree->Read("abc", 3, &payload).IsOk());
  ASSERT_EQ(payload, 42);

  ASSERT_TRUE(tree->Upsert("20", 2, 21).IsOk());
  ASSERT_TRUE(tree->Read("20", 2, &payload).IsOk());
  ASSERT_EQ(payload, 21);
}

TEST_F(BzTreeTest, Delete) {
  for (uint64_t i = 0; i < 50; i++) {
    std::string key = std::to_string(i);
    tree->Insert(key.c_str(), key.length(), i);
  }

  for (uint64_t i = 0; i < 40; i++) {
    std::string key = std::to_string(i);
    bztree::ReturnCode rc = tree->Delete(key.c_str(), key.length());
    ASSERT_TRUE(rc.IsOk());
  }
//  int items[] = {0, 1, 10, 13, 14, 15};
//  for (auto item:items) {
//    std::string key = std::to_string(item);
//    bztree::ReturnCode rc = tree->Delete(key.c_str(), key.length());
//    ASSERT_TRUE(rc.IsOk());
//  }
  tree->Dump();
}

<<<<<<< HEAD
=======

>>>>>>> 154f7b70
TEST_F(BzTreeTest, RangeScanBySize) {
  static const uint32_t kMaxKey = 9999;
  for (uint32_t i = 1000; i <= kMaxKey; i++) {
    auto key = std::to_string(i);
    tree->Insert(key.c_str(), static_cast<uint16_t>(key.length()), i);
  }

<<<<<<< HEAD
  auto iter = tree->RangeScanBySize("9000", 4, 2000);
  int count = 0;
  while (true) {
    auto r = iter->GetNext();
=======
  auto iter = tree->RangeScanBySize("9000", 4, 100);
  int count = 0;
  while (true) {
    auto r = iter->GetNext();
    if (!r) {
      break;
    }
    ++count;
    std::string key_str(r->GetKey(), 4);
//    LOG(INFO) << count << " key=" << key_str << std::endl;
  }
  ASSERT_EQ(count, 100);

  iter = tree->RangeScanBySize("9000", 4, 2000);
  count = 0;
  while (true) {
    auto r = iter->GetNext();
>>>>>>> 154f7b70
    if (!r) {
      break;
    }
    ++count;
    std::string key_str(r->GetKey(), 4);
<<<<<<< HEAD
//    LOG(INFO) << count << " key=" << key_str << std::endl;
=======
>>>>>>> 154f7b70
  }
  ASSERT_EQ(count, 1000);
}

int main(int argc, char **argv) {
  ::testing::InitGoogleTest(&argc, argv);
  return RUN_ALL_TESTS();
}<|MERGE_RESOLUTION|>--- conflicted
+++ resolved
@@ -288,10 +288,6 @@
   tree->Dump();
 }
 
-<<<<<<< HEAD
-=======
-
->>>>>>> 154f7b70
 TEST_F(BzTreeTest, RangeScanBySize) {
   static const uint32_t kMaxKey = 9999;
   for (uint32_t i = 1000; i <= kMaxKey; i++) {
@@ -299,12 +295,6 @@
     tree->Insert(key.c_str(), static_cast<uint16_t>(key.length()), i);
   }
 
-<<<<<<< HEAD
-  auto iter = tree->RangeScanBySize("9000", 4, 2000);
-  int count = 0;
-  while (true) {
-    auto r = iter->GetNext();
-=======
   auto iter = tree->RangeScanBySize("9000", 4, 100);
   int count = 0;
   while (true) {
@@ -322,16 +312,11 @@
   count = 0;
   while (true) {
     auto r = iter->GetNext();
->>>>>>> 154f7b70
     if (!r) {
       break;
     }
     ++count;
     std::string key_str(r->GetKey(), 4);
-<<<<<<< HEAD
-//    LOG(INFO) << count << " key=" << key_str << std::endl;
-=======
->>>>>>> 154f7b70
   }
   ASSERT_EQ(count, 1000);
 }
