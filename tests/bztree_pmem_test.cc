--- conflicted
+++ resolved
@@ -142,19 +142,8 @@
   auto pmdk_allocator = reinterpret_cast<pmwcas::PMDKAllocator *>(pmwcas::Allocator::Get());
   bztree::Allocator::Init(pmdk_allocator);
 
-<<<<<<< HEAD
-  auto root_obj = reinterpret_cast<bztree::BzTree *>(pmdk_allocator->GetRoot(sizeof(bztree::BzTree)));
-  auto pool = root_obj->GetPMWCASPool();
-  new(pool) pmwcas::DescriptorPool(pool_size,
-                                   thread_count,
-                                   pool->GetDescriptor(),
-                                   false);
-
-  auto tree = root_obj;
-=======
   auto tree = reinterpret_cast<bztree::BzTree *>(pmdk_allocator->GetRoot(sizeof(bztree::BzTree)));
   new(tree)bztree::BzTree();
->>>>>>> 4c6f683c
 
   MultiThreadUpsertTest t(item_per_thread, thread_count, tree);
   t.SanityCheck();
