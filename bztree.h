--- conflicted
+++ resolved
@@ -20,530 +20,6 @@
 
 namespace bztree {
 
-<<<<<<< HEAD
-=======
-#ifdef PMDK
-struct Allocator {
-  static pmwcas::PMDKAllocator *allocator_;
-  static void Init(pmwcas::PMDKAllocator *allocator) {
-    allocator_ = allocator;
-  }
-  inline static pmwcas::PMDKAllocator *Get() {
-    return allocator_;
-  }
-};
-#endif
-
-extern uint64_t global_epoch;
-
-struct ReturnCode {
-  enum RC {
-    RetInvalid,
-    RetOk,
-    RetKeyExists,
-    RetNotFound,
-    RetNodeFrozen,
-    RetPMWCASFail,
-    RetNotEnoughSpace
-  };
-
-  uint8_t rc;
-
-  constexpr explicit ReturnCode(uint8_t r) : rc(r) {}
-  constexpr ReturnCode() : rc(RetInvalid) {}
-  ~ReturnCode() = default;
-
-  constexpr bool inline IsInvalid() const { return rc == RetInvalid; }
-  constexpr bool inline IsOk() const { return rc == RetOk; }
-  constexpr bool inline IsKeyExists() const { return rc == RetKeyExists; }
-  constexpr bool inline IsNotFound() const { return rc == RetNotFound; }
-  constexpr bool inline IsNodeFrozen() const { return rc == RetNodeFrozen; }
-  constexpr bool inline IsPMWCASFailure() const { return rc == RetPMWCASFail; }
-  constexpr bool inline IsNotEnoughSpace() const { return rc == RetNotEnoughSpace; }
-
-  static inline ReturnCode NodeFrozen() { return ReturnCode(RetNodeFrozen); }
-  static inline ReturnCode KeyExists() { return ReturnCode(RetKeyExists); }
-  static inline ReturnCode PMWCASFailure() { return ReturnCode(RetPMWCASFail); }
-  static inline ReturnCode Ok() { return ReturnCode(RetOk); }
-  static inline ReturnCode NotFound() { return ReturnCode(RetNotFound); }
-  static inline ReturnCode NotEnoughSpace() { return ReturnCode(RetNotEnoughSpace); }
-};
-
-struct NodeHeader {
-  // Header:
-  // |-------64 bits-------|---32 bits---|---32 bits---|
-  // |     status word     |     size    | sorted count|
-  //
-  // Sorted count is actually the index into the first metadata entry for
-  // unsorted records. Following the header is a growing array of record metadata
-  // entries.
-
-  // 64-bit status word subdivided into five fields. Internal nodes only use the
-  // first two (control and frozen) while leaf nodes use all the five.
-  struct StatusWord {
-    uint64_t word;
-    StatusWord() : word(0) {}
-    explicit StatusWord(uint64_t word) : word(word) {}
-
-    static const uint64_t kControlMask = uint64_t{0x7} << 61;           // Bits 64-62
-    static const uint64_t kFrozenMask = uint64_t{0x1} << 60;            // Bit 61
-    static const uint64_t kRecordCountMask = uint64_t{0xFFFF} << 44;    // Bits 60-45
-    static const uint64_t kBlockSizeMask = uint64_t{0x3FFFFF} << 22;    // Bits 44-23
-    static const uint64_t kDeleteSizeMask = uint64_t{0x3FFFFF} << 0;    // Bits 22-1
-
-    inline StatusWord Freeze() {
-      return StatusWord{word | kFrozenMask};
-    }
-    inline bool IsFrozen() { return (word & kFrozenMask) > 0; }
-    inline uint16_t GetRecordCount() { return (uint16_t) ((word & kRecordCountMask) >> 44); }
-    inline void SetRecordCount(uint16_t count) {
-      word = (word & (~kRecordCountMask)) | (uint64_t{count} << 44);
-    }
-    inline uint32_t GetBlockSize() { return (uint32_t) ((word & kBlockSizeMask) >> 22); }
-    inline void SetBlockSize(uint32_t size) {
-      word = (word & (~kBlockSizeMask)) | (uint64_t{size} << 22);
-    }
-    inline uint32_t GetDeletedSize() { return (uint32_t) (word & kDeleteSizeMask); }
-    inline void SetDeleteSize(uint32_t size) {
-      word = (word & (~kDeleteSizeMask)) | uint64_t{size};
-    }
-
-    inline void PrepareForInsert(uint32_t size) {
-      ALWAYS_ASSERT(size > 0);
-      // Increment [record count] by one and [block size] by payload size
-      word += ((uint64_t{1} << 44) + (uint64_t{size} << 22));
-    }
-  };
-
-  uint32_t size;
-  StatusWord status;
-  uint32_t sorted_count;
-  NodeHeader() : size(0), sorted_count(0) {}
-  inline StatusWord GetStatus() {
-    auto status_val = reinterpret_cast<pmwcas::MwcTargetField<uint64_t> *>(
-        &this->status.word)->GetValueProtected();
-    return StatusWord{status_val};
-  }
-};
-
-struct RecordMetadata {
-  uint64_t meta;
-  RecordMetadata() : meta(0) {}
-  explicit RecordMetadata(uint64_t meta) : meta(meta) {}
-
-  static const uint64_t kControlMask = uint64_t{0x7} << 61;           // Bits 64-62
-  static const uint64_t kVisibleMask = uint64_t{0x1} << 60;           // Bit 61
-  static const uint64_t kOffsetMask = uint64_t{0xFFFFFFF} << 32;      // Bits 60-33
-  static const uint64_t kKeyLengthMask = uint64_t{0xFFFF} << 16;      // Bits 32-17
-  static const uint64_t kTotalLengthMask = uint64_t{0xFFFF};          // Bits 16-1
-
-  static const uint64_t kAllocationEpochMask = uint64_t{0x7FFFFFF} << 32;  // Bit 59-33
-
-  inline bool IsVacant() { return meta == 0; }
-  inline uint16_t GetKeyLength() const { return (uint16_t) ((meta & kKeyLengthMask) >> 16); }
-
-  // Get the padded key length from accurate key length
-  inline uint16_t GetPaddedKeyLength() {
-    auto key_length = GetKeyLength();
-    return PadKeyLength(key_length);
-  }
-
-  static inline constexpr uint16_t PadKeyLength(uint16_t key_length) {
-    return (key_length + sizeof(uint64_t) - 1) / sizeof(uint64_t) * sizeof(uint64_t);
-  }
-  inline uint16_t GetTotalLength() { return (uint16_t) (meta & kTotalLengthMask); }
-  inline uint32_t GetOffset() { return (uint32_t) ((meta & kOffsetMask) >> 32); }
-  inline bool OffsetIsEpoch() {
-    return (GetOffset() >> 27) == 1;
-  }
-  inline void SetOffset(uint32_t offset) {
-    meta = (meta & (~kOffsetMask)) | (uint64_t{offset} << 32);
-  }
-  inline bool IsVisible() { return (meta & kVisibleMask) > 0; }
-  inline void SetVisible(bool visible) {
-    if (visible) {
-      meta = meta | kVisibleMask;
-    } else {
-      meta = meta & (~kVisibleMask);
-    }
-  }
-  inline void PrepareForInsert() {
-    assert(IsVacant());
-    // This only has to do with the offset field, which serves the dual
-    // purpose of (1) storing a true record offset, and (2) storing the
-    // allocation epoch used for recovery. The high-order bit of the offset
-    // field indicates whether it is (1) or (2).
-    //
-    // Flip the high order bit of [offset] to indicate this field contains an
-    // allocation epoch and fill in the rest offset bits with global epoch
-    assert(global_epoch < (uint64_t{1} << 27));
-    meta = (uint64_t{1} << 59) | (global_epoch << 32);
-    assert(IsInserting());
-  }
-  inline void FinalizeForInsert(uint64_t offset, uint64_t key_len, uint64_t total_len) {
-    // Set the actual offset, the visible bit, key/total length
-    if (offset == 0) {
-      // this record is duplicate inserted
-      // make it invisible
-      meta = (offset << 32) | (uint64_t{0} << 60) | (key_len << 16) | total_len;
-    } else {
-      meta = (offset << 32) | kVisibleMask | (key_len << 16) | total_len;
-    }
-    assert(GetKeyLength() == key_len);
-  }
-  inline bool IsInserting() {
-    // record is not visible
-    // and record allocation epoch equal to global index epoch
-    return !IsVisible() && OffsetIsEpoch() &&
-        (((meta & kAllocationEpochMask) >> 32) == global_epoch);
-  }
-};
-
-class Stack;
-class BaseNode {
- protected:
-  bool is_leaf;
-  NodeHeader header;
-  RecordMetadata record_metadata[0];
-  void Dump(pmwcas::EpochManager *epoch);
-
-  // Check if the key in a range, inclusive
-  // -1 if smaller than left key
-  // 1 if larger than right key
-  // 0 if in range
-  static const inline int KeyInRange(const char *key, uint32_t size,
-                                     const char *key_left, uint32_t size_left,
-                                     const char *key_right, uint32_t size_right) {
-    auto cmp = KeyCompare(key_left, size_left, key, size);
-    if (cmp > 0) {
-      return -1;
-    }
-    cmp = KeyCompare(key, size, key_right, size_right);
-    if (cmp <= 0) {
-      return 0;
-    } else {
-      return 1;
-    }
-  }
-
- public:
-  static const inline int KeyCompare(const char *key1, uint32_t size1,
-                                     const char *key2, uint32_t size2) {
-    ALWAYS_ASSERT(key1 || key2);
-    if (!key1) {
-      return -1;
-    } else if (!key2) {
-      return 1;
-    }
-
-    auto cmp = memcmp(key1, key2, std::min<uint32_t>(size1, size2));
-    if (cmp == 0) {
-      return size1 - size2;
-    }
-    return cmp;
-  }
-  // Set the frozen bit to prevent future modifications to the node
-  bool Freeze(pmwcas::DescriptorPool *pmwcas_pool);
-  inline RecordMetadata GetMetadata(uint32_t i) {
-    // ensure the metadata is installed
-    auto meta = reinterpret_cast<pmwcas::MwcTargetField<uint64_t> *>(
-        record_metadata + i)->GetValueProtected();
-    return RecordMetadata{meta};
-  }
-  explicit BaseNode(bool leaf, uint32_t size) : is_leaf(leaf) {
-    header.size = size;
-  }
-  inline bool IsLeaf() { return is_leaf; }
-  inline NodeHeader *GetHeader() { return &header; }
-
-  // Return a meta (not deleted) or nullptr (deleted or not exist)
-  // It's user's responsibility to check IsInserting()
-  // if check_concurrency is false, it will ignore all inserting record
-  RecordMetadata SearchRecordMeta(pmwcas::EpochManager *epoch,
-                                  const char *key, uint32_t key_size,
-                                  RecordMetadata **out_metadata,
-                                  uint32_t start_pos = 0,
-                                  uint32_t end_pos = (uint32_t) -1,
-                                  bool check_concurrency = true);
-
-  // Get the key and payload (8-byte), not thread-safe
-  // Outputs:
-  // 1. [*data] - pointer to the char string that stores key followed by payload.
-  //    If the record has a null key, then this will point directly to the
-  //    payload
-  // 2. [*key] - pointer to the key (could be nullptr)
-  // 3. [payload] - 8-byte payload
-  inline bool GetRawRecord(RecordMetadata meta, char **data, char **key, uint64_t *payload,
-                           pmwcas::EpochManager *epoch = nullptr) {
-    assert(meta.GetTotalLength());
-    char *tmp_data = reinterpret_cast<char *>(this) + meta.GetOffset();
-    if (data != nullptr) {
-      *data = tmp_data;
-    }
-    auto padded_key_len = meta.GetPaddedKeyLength();
-    if (key != nullptr) {
-      // zero key length dummy record
-      *key = padded_key_len == 0 ? nullptr : tmp_data;
-    }
-
-    if (payload != nullptr) {
-      uint64_t tmp_payload;
-      if (epoch != nullptr) {
-        tmp_payload = reinterpret_cast<pmwcas::MwcTargetField<uint64_t> *>(
-            tmp_data + padded_key_len)->GetValueProtected();
-      } else {
-        tmp_payload = *reinterpret_cast<uint64_t *> (tmp_data + padded_key_len);
-      }
-      *payload = tmp_payload;
-    }
-    return true;
-  }
-
-  inline char *GetKey(RecordMetadata meta) {
-    if (!meta.IsVisible()) {
-      return nullptr;
-    }
-    uint64_t offset = meta.GetOffset();
-    return &(reinterpret_cast<char *>(this))[meta.GetOffset()];
-  }
-
-  inline bool IsFrozen() {
-    return GetHeader()->GetStatus().IsFrozen();
-  }
-
-  ReturnCode CheckMerge(Stack *stack, const char *key, uint32_t key_size, bool backoff);
-};
-
-// Internal node: immutable once created, no free space, keys are always sorted
-// operations that might mutate the InternalNode:
-//    a. create a new node, this will set the freeze bit in status
-//    b. update a pointer, this will check the status field and swap in a new pointer
-// in both cases, the record metadata should not be touched,
-// thus we can safely dereference them without a wrapper.
-class InternalNode : public BaseNode {
- public:
-  static void New(InternalNode *src_node, const char *key, uint32_t key_size,
-                  uint64_t left_child_addr, uint64_t right_child_addr,
-                  InternalNode **mem);
-  static void New(const char *key, uint32_t key_size,
-                  uint64_t left_child_addr, uint64_t right_child_addr,
-                  InternalNode **mem);
-  static void New(InternalNode *src_node, uint32_t begin_meta_idx, uint32_t nr_records,
-                  const char *key, uint32_t key_size,
-                  uint64_t left_child_addr, uint64_t right_child_addr,
-                  InternalNode **mem,
-                  uint64_t left_most_child_addr);
-  static void New(InternalNode **mem, uint32_t node_size);
-
-  InternalNode(uint32_t node_size, const char *key, uint16_t key_size,
-               uint64_t left_child_addr, uint64_t right_child_addr);
-  InternalNode(uint32_t node_size, InternalNode *src_node,
-               uint32_t begin_meta_idx, uint32_t nr_records,
-               const char *key, uint16_t key_size,
-               uint64_t left_child_addr, uint64_t right_child_addr,
-               uint64_t left_most_child_addr = 0);
-  ~InternalNode() = default;
-
-  bool PrepareForSplit(Stack &stack, uint32_t split_threshold,
-                       const char *key, uint32_t key_size,
-                       uint64_t left_child_addr, uint64_t right_child_addr,
-                       InternalNode **new_node, pmwcas::Descriptor *pd,
-                       pmwcas::DescriptorPool *pool, bool backoff);
-
-  inline uint64_t *GetPayloadPtr(RecordMetadata meta) {
-    char *ptr = reinterpret_cast<char *>(this) + meta.GetOffset() + meta.GetPaddedKeyLength();
-    return reinterpret_cast<uint64_t *>(ptr);
-  }
-  ReturnCode Update(RecordMetadata meta, InternalNode *old_child, InternalNode *new_child,
-                    pmwcas::Descriptor *pd, pmwcas::DescriptorPool *pmwcas_pool);
-  uint32_t GetChildIndex(const char *key, uint16_t key_size, bool get_le = true);
-
-  // epoch here is required: record ptr might be a desc due to UPDATE operation
-  // but record_metadata don't need a epoch
-  inline BaseNode *GetChildByMetaIndex(uint32_t index, pmwcas::EpochManager *epoch) {
-    uint64_t child_addr;
-    GetRawRecord(record_metadata[index], nullptr, nullptr, &child_addr, epoch);
-
-#ifdef PMDK
-    return Allocator::Get()->GetDirect<BaseNode>(reinterpret_cast<BaseNode *> (child_addr));
-#else
-    return reinterpret_cast<BaseNode *> (child_addr);
-#endif
-  }
-  void Dump(pmwcas::EpochManager *epoch, bool dump_children = false);
-
-  // delete a child from internal node
-  // | key0, val0 | key1, val1 | key2, val2 | key3, val3 |
-  // ==>
-  // | key0, val0 | key1, val1' | key3, val3 |
-  void DeleteRecord(uint32_t meta_to_update,
-                    uint64_t new_child_ptr,
-                    InternalNode **new_node);
-
-  static bool MergeNodes(InternalNode *left_node, InternalNode *right_node,
-                         const char *key, uint32_t key_size, InternalNode **new_node);
-};
-
-class LeafNode;
-class BzTree;
-struct Stack {
-  struct Frame {
-    Frame() : node(nullptr), meta_index() {}
-    ~Frame() {}
-    InternalNode *node;
-    uint32_t meta_index;
-  };
-  static const uint32_t kMaxFrames = 32;
-  Frame frames[kMaxFrames];
-  uint32_t num_frames;
-  BzTree *tree;
-  BaseNode *root;
-
-  Stack() : num_frames(0) {}
-  ~Stack() { num_frames = 0; }
-
-  inline void Push(InternalNode *node, uint32_t meta_index) {
-    ALWAYS_ASSERT(num_frames < kMaxFrames);
-    auto &frame = frames[num_frames++];
-    frame.node = node;
-    frame.meta_index = meta_index;
-  }
-  inline Frame *Pop() { return num_frames == 0 ? nullptr : &frames[--num_frames]; }
-  inline void Clear() {
-    root = nullptr;
-    num_frames = 0;
-  }
-  inline bool IsEmpty() { return num_frames == 0; }
-  inline Frame *Top() { return num_frames == 0 ? nullptr : &frames[num_frames - 1]; }
-  inline BaseNode *GetRoot() { return root; }
-  inline void SetRoot(BaseNode *node) { root = node; }
-};
-
-struct Record;
-
-class LeafNode : public BaseNode {
- public:
-  static void New(LeafNode **mem, uint32_t node_size);
-
-  static inline uint32_t GetUsedSpace(NodeHeader::StatusWord status) {
-    return sizeof(LeafNode) + status.GetBlockSize() +
-        status.GetRecordCount() * sizeof(RecordMetadata);
-  }
-
-  explicit LeafNode(uint32_t node_size = 4096) : BaseNode(true, node_size) {}
-  ~LeafNode() = default;
-
-  ReturnCode Insert(const char *key, uint16_t key_size, uint64_t payload,
-                    pmwcas::DescriptorPool *pmwcas_pool, uint32_t split_threshold);
-  bool PrepareForSplit(Stack &stack, uint32_t split_threshold,
-                       pmwcas::Descriptor *pd,
-                       pmwcas::DescriptorPool *pmwcas_pool,
-                       LeafNode **left, LeafNode **right,
-                       InternalNode **new_parent, bool backoff);
-
-  // merge two nodes into a new one
-  // copy the meta/data to the new node
-  static bool MergeNodes(LeafNode *left_node, LeafNode *right_node, LeafNode **new_node);
-
-  // Initialize new, empty node with a list of records; no concurrency control;
-  // only useful before any inserts to the node. For now the only users are split
-  // (when preparing a new node) and consolidation.
-  //
-  // The list of records to be inserted is specified through iterators of a
-  // record metadata vector. Recods covered by [begin_it, end_it) will be
-  // inserted to the node. Note end_it is non-inclusive.
-  void CopyFrom(LeafNode *node,
-                std::vector<RecordMetadata>::iterator begin_it,
-                std::vector<RecordMetadata>::iterator end_it,
-                pmwcas::EpochManager *epoch);
-
-  ReturnCode Update(const char *key, uint16_t key_size, uint64_t payload,
-                    pmwcas::DescriptorPool *pmwcas_pool);
-
-  ReturnCode Delete(const char *key, uint16_t key_size, pmwcas::DescriptorPool *pmwcas_pool);
-
-  ReturnCode Read(const char *key, uint16_t key_size, uint64_t *payload,
-                  pmwcas::DescriptorPool *pmwcas_pool);
-
-  ReturnCode RangeScanByKey(const char *key1,
-                            uint32_t size1,
-                            const char *key2,
-                            uint32_t size2,
-                            std::vector<Record *> *result,
-                            pmwcas::DescriptorPool *pmwcas_pool);
-
-  ReturnCode RangeScanBySize(const char *key1,
-                             uint32_t size1,
-                             uint32_t to_scan,
-                             std::list<std::unique_ptr<Record>> *result,
-                             pmwcas::DescriptorPool *pmwcas_pool);
-
-  // Consolidate all records in sorted order
-  LeafNode *Consolidate(pmwcas::DescriptorPool *pmwcas_pool);
-
-  // Specialized GetRawRecord for leaf node only (key can't be nullptr)
-  inline bool GetRawRecord(RecordMetadata meta, char **key,
-                           uint64_t *payload, pmwcas::EpochManager *epoch = nullptr) {
-    char *unused = nullptr;
-    return BaseNode::GetRawRecord(meta, &unused, key, payload, epoch);
-  }
-
-  inline uint32_t GetFreeSpace() {
-    auto status = header.GetStatus();
-    assert(header.size >= GetUsedSpace(status));
-    return header.size - GetUsedSpace(status);
-  }
-
-  // Make sure this node is frozen before calling this function
-  uint32_t SortMetadataByKey(std::vector<RecordMetadata> &vec,
-                             bool visible_only,
-                             pmwcas::EpochManager *epoch);
-  void Dump(pmwcas::EpochManager *epoch);
-
- private:
-  enum Uniqueness { IsUnique, Duplicate, ReCheck, NodeFrozen };
-  Uniqueness CheckUnique(const char *key, uint32_t key_size, pmwcas::EpochManager *epoch);
-  Uniqueness RecheckUnique(const char *key,
-                           uint32_t key_size,
-                           uint32_t end_pos);
-};
-
-struct Record {
-  RecordMetadata meta;
-  char data[0];
-
-  explicit Record(RecordMetadata meta) : meta(meta) {}
-  static inline Record *New(RecordMetadata meta, BaseNode *node) {
-    if (!meta.IsVisible()) {
-      return nullptr;
-    }
-
-    Record *r = reinterpret_cast<Record *>(malloc(meta.GetTotalLength() + sizeof(meta)));
-    memset(r, 0, meta.GetTotalLength() + sizeof(Record));
-    new(r) Record(meta);
-
-    // Key will never be changed and it will not be a pmwcas descriptor
-    // but payload is fixed length 8-byte value, can be updated by pmwcas
-    memcpy(r->data, reinterpret_cast<char *>(node) + meta.GetOffset(), meta.GetPaddedKeyLength());
-
-    auto source_addr = (reinterpret_cast<char *>(node) + meta.GetOffset());
-    auto payload = reinterpret_cast<pmwcas::MwcTargetField<uint64_t> *>(
-        source_addr + meta.GetPaddedKeyLength())->GetValueProtected();
-    memcpy(r->data + meta.GetPaddedKeyLength(), &payload, sizeof(payload));
-    return r;
-  }
-
-  inline const uint64_t GetPayload() {
-    return *reinterpret_cast<uint64_t *>(data + meta.GetPaddedKeyLength());
-  }
-  inline const char *GetKey() const { return data; }
-  inline bool operator<(const Record &out) {
-    int cmp = BaseNode::KeyCompare(this->GetKey(), this->meta.GetKeyLength(),
-                                   out.GetKey(), out.meta.GetKeyLength());
-    return cmp < 0;
-  }
-};
->>>>>>> 154f7b70
 class Iterator;
 
 class BzTree {
@@ -599,11 +75,7 @@
   explicit Iterator(BzTree *tree, const char *begin_key, uint16_t begin_size, uint32_t scan_size) :
       key(begin_key), size(begin_size), tree(tree), remaining_size(scan_size) {
     node = this->tree->TraverseToLeaf(nullptr, begin_key, begin_size);
-<<<<<<< HEAD
     node->RangeScanBySize(begin_key, begin_size, scan_size, &item_vec, tree->pmwcas_pool);
-=======
-    node->RangeScanBySize(begin_key, begin_size, scan_size, &item_vec, tree->GetPMWCASPool());
->>>>>>> 154f7b70
   }
 
   ~Iterator() = default;
@@ -635,30 +107,18 @@
     item_vec.clear();
     const char *last_key = last_record->GetKey();
     uint32_t last_len = last_record->meta.GetKeyLength();
-<<<<<<< HEAD
     node->RangeScanBySize(last_key, last_len, remaining_size, &item_vec, tree->pmwcas_pool);
-=======
-    node->RangeScanBySize(last_key, last_len, remaining_size, &item_vec, tree->GetPMWCASPool());
->>>>>>> 154f7b70
 
     // FIXME(hao): this a temp workaround
     // should fix traverse to leaf instead
     // check if we hit the same record
-<<<<<<< HEAD
-    auto new_front = item_vec.front().get();
-    if (KeyCompare(new_front->GetKey(), new_front->meta.GetKeyLength(),
-                   last_record->GetKey(), last_record->meta.GetKeyLength()) == 0) {
-      item_vec.clear();
-      return last_record;
-=======
     if (!item_vec.empty()) {
       auto new_front = item_vec.front().get();
-      if (BaseNode::KeyCompare(new_front->GetKey(), new_front->meta.GetKeyLength(),
-                               last_record->GetKey(), last_record->meta.GetKeyLength()) == 0) {
+      if (KeyCompare(new_front->GetKey(), new_front->meta.GetKeyLength(),
+                     last_record->GetKey(), last_record->meta.GetKeyLength()) == 0) {
         item_vec.clear();
         return last_record;
       }
->>>>>>> 154f7b70
     }
     return last_record;
   }
